--- conflicted
+++ resolved
@@ -42,17 +42,9 @@
         logger.warn("This is an experimental example, which might need additional configuration on your computer")
         logger.warn("or might not work at all. You have been warned!")
 
-<<<<<<< HEAD
-        hmd = TrackedStereoGlasses("DTrack@10.1.2.201", screenConfig = "CAVEExample.yml")
-        hub.add(SceneryElement.HMDInput, hmd!!)
-
-        renderer = Renderer.createRenderer(hub, applicationName, scene, 2560, 1600)
-        hub.add(SceneryElement.Renderer, renderer!!)
-        settings.set("Renderer.HDR.Exposure", 5.0f)
-=======
         hmd = hub.add(TrackedStereoGlasses("DTrack@10.1.2.201", screenConfig = "CAVEExample.yml"))
         renderer = hub.add(Renderer.createRenderer(hub, applicationName, scene, 2560, 1600))
->>>>>>> 60eb16d7
+        settings.set("Renderer.HDR.Exposure", 5.0f)
 
         cam = DetachedHeadCamera(hmd)
         with(cam) {
