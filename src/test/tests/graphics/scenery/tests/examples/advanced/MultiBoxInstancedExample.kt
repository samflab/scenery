--- conflicted
+++ resolved
@@ -4,10 +4,7 @@
 import graphics.scenery.*
 import graphics.scenery.backends.Renderer
 import graphics.scenery.utils.Numerics
-import kotlinx.coroutines.experimental.delay
-import kotlinx.coroutines.experimental.launch
 import org.junit.Test
-import java.util.concurrent.TimeUnit
 import kotlin.concurrent.thread
 
 /**
@@ -22,6 +19,7 @@
 
         val cam: Camera = DetachedHeadCamera()
         with(cam) {
+            position = GLVector(10.0f, 10.0f, 10.0f)
             perspectiveCamera(60.0f, 1.0f * windowWidth, 1.0f * windowHeight, 1.0f, 1000.0f)
             active = true
 
@@ -33,36 +31,30 @@
 
         val container = Mesh()
 
-        val b = Box(GLVector(0.1f, 0.1f, 0.1f), insideNormals = true)
+        val b = Box(GLVector(0.2f, 0.2f, 0.2f))
         b.material = Material()
         b.material.diffuse = GLVector(1.0f, 1.0f, 1.0f)
         b.material.ambient = GLVector(1.0f, 1.0f, 1.0f)
-        b.material.specular = GLVector(0.0f, 0.0f, 0.0f)
+        b.material.specular = GLVector(1.0f, 1.0f, 1.0f)
         b.name = "boxmaster"
 
         b.instanceMaster = true
-        b.instancedProperties.put("ModelMatrix", { b.world })
+        b.instancedProperties.put("ModelMatrix", { b.model })
         b.material = ShaderMaterial(arrayListOf("DefaultDeferredInstanced.vert", "DefaultDeferred.frag"))
         scene.addChild(b)
 
-        val instances = (0..(boundaryWidth * boundaryHeight * boundaryHeight).toInt()).map {
+        (0..(boundaryWidth * boundaryHeight * boundaryHeight).toInt()).map {
             val inst = Mesh()
             inst.name = "Box_$it"
             inst.instanceOf = b
+            inst.material = b.material
 
             inst.instancedProperties["ModelMatrix"] = { inst.world }
 
-            val i: Double = it.rem(boundaryWidth)
-            val j: Double = it / boundaryWidth
+            val k: Double = it.rem(boundaryWidth)
+            val j: Double = (it / boundaryWidth).rem(boundaryHeight)
+            val i: Double = it / (boundaryWidth * boundaryHeight)
 
-<<<<<<< HEAD
-            inst.position = GLVector(Math.floor(i).toFloat(), 0.0f, -Math.floor(j).toFloat())*0.1f
-            inst.needsUpdate = true
-            inst.needsUpdateWorld = true
-
-            container.addChild(inst)
-            container.discoveryBarrier = true
-=======
             val jitter = Numerics.randomVectorFromRange(3, -0.1f, 0.1f)
 
             inst.position = GLVector(Math.floor(i).toFloat(), Math.floor(j).toFloat(), Math.floor(k).toFloat()) + jitter
@@ -71,43 +63,56 @@
 
             b.instances.add(inst)
             inst.parent = container
->>>>>>> e29b9d24
             inst
         }
 
         val lights = (0..20).map {
             PointLight()
         }.map {
-            it.position = Numerics.randomVectorFromRange(3, -50.0f, 50.0f)
+            it.position = Numerics.randomVectorFromRange(3, -600.0f, 600.0f)
             it.emissionColor = Numerics.randomVectorFromRange(3, 0.1f, 0.9f)
-            it.intensity = Numerics.randomFromRange(20.0f, 150.0f)
-            it.linear = 0.0f
-            it.quadratic = 0.08f
+            it.intensity = Numerics.randomFromRange(5.0f, 150.0f)
+            it.linear = 0.1f
+            it.quadratic = 0.8f
 
             scene.addChild(it)
             it
         }
 
-        var ticks = 0
+        val hullbox = Box(GLVector(100.0f, 100.0f, 100.0f))
+        hullbox.position = GLVector(0.0f, 0.0f, 0.0f)
+        val hullboxM = Material()
+        hullboxM.ambient = GLVector(0.6f, 0.6f, 0.6f)
+        hullboxM.diffuse = GLVector(0.4f, 0.4f, 0.4f)
+        hullboxM.specular = GLVector(0.0f, 0.0f, 0.0f)
+        hullboxM.doubleSided = true
+        hullbox.material = hullboxM
 
-        launch {
+        scene.addChild(hullbox)
+
+        var ticks: Int = 0
+
+        thread {
             while (true) {
-                instances.map {
-                    it.position.set(1, (Math.sin(1.0 * it.position.x()+ticks/100.0) * Math.cos(1.0 * it.position.z()+ticks/100.0)).toFloat())
+                lights.mapIndexed {
+                    i, light ->
+                    val phi = Math.PI * 2.0f * ticks / 1500.0f
+
+                    light.position = GLVector(
+                        i.toFloat() * 10 * Math.sin(phi).toFloat() + Math.exp(i.toDouble()/10.0).toFloat(),
+                        i.toFloat()*5.0f - 100.0f,
+                        i.toFloat() * 10 * Math.cos(phi).toFloat() + Math.exp(i.toDouble()/10.0).toFloat())
+
                 }
 
                 ticks++
 
-<<<<<<< HEAD
-                container.updateWorld(true, true)
-=======
                 container.rotation.rotateByAngleY(0.001f)
                 container.needsUpdateWorld = true
                 container.needsUpdate = true
                 container.updateWorld(true, false)
->>>>>>> e29b9d24
 
-                delay(10, TimeUnit.MILLISECONDS)
+                Thread.sleep(10)
             }
         }
     }
