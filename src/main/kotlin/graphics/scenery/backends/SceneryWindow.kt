--- conflicted
+++ resolved
@@ -1,12 +1,9 @@
 package graphics.scenery.backends
 
-<<<<<<< HEAD
 import com.jogamp.opengl.GLAutoDrawable
 import graphics.scenery.utils.SceneryPanel
-=======
 import graphics.scenery.utils.SceneryFXPanel
 import graphics.scenery.utils.SceneryJPanel
->>>>>>> 83c38e5f
 import javafx.application.Platform
 import javafx.stage.Stage
 import org.lwjgl.glfw.GLFW.*
@@ -25,19 +22,14 @@
     class GLFWWindow(var window: Long): SceneryWindow()
     /** ClearGL (JOGL) window, with [window] being the reference to a [cleargl.ClearGLWindow]. */
     class ClearGLWindow(var window: cleargl.ClearGLWindow): SceneryWindow()
-<<<<<<< HEAD
     /** JOGL GLAutoDrawable, with [drawable] being the reference to a [GLAutoDrawable]. */
     class JOGLDrawable(var drawable: GLAutoDrawable): SceneryWindow()
-    /** JavaFX window or stage, with [panel] being the [SceneryPanel] scenery will render to. */
-    class JavaFXStage(var panel: SceneryPanel): SceneryWindow()
     /** AWT window or stage, with [panel] being the [SceneryPanel] scenery will render to. */
     class AWTWindow(var surface: Long, var component: Component): SceneryWindow()
-=======
     /** JavaFX window or stage, with [panel] being the [SceneryFXPanel] scenery will render to. */
     class JavaFXStage(var panel: SceneryFXPanel): SceneryWindow()
     /** Swing window with [panel] being the [SceneryJPanel] */
     class SwingWindow(var panel: SceneryJPanel): SceneryWindow()
->>>>>>> 83c38e5f
     /** Headless window with no chrome whatsoever. */
     class HeadlessWindow : SceneryWindow()
 
